# Copyright (c) 2022, TU Wien, Department of Geodesy and Geoinformation (GEO).
# All rights reserved.
#
# Redistribution and use in source and binary forms, with or without
# modification, are permitted provided that the following conditions are met:
#
# 1. Redistributions of source code must retain the above copyright notice,
#    this list of conditions and the following disclaimer.
# 2. Redistributions in binary form must reproduce the above copyright notice,
#    this list of conditions and the following disclaimer in the documentation
#    and/or other materials provided with the distribution.
#
# THIS SOFTWARE IS PROVIDED BY THE COPYRIGHT HOLDERS AND CONTRIBUTORS "AS IS"
# AND ANY EXPRESS OR IMPLIED WARRANTIES, INCLUDING, BUT NOT LIMITED TO, THE
# IMPLIED WARRANTIES OF MERCHANTABILITY AND FITNESS FOR A PARTICULAR PURPOSE
# ARE DISCLAIMED. IN NO EVENT SHALL THE COPYRIGHT OWNER OR CONTRIBUTORS BE
# LIABLE FOR ANY DIRECT, INDIRECT, INCIDENTAL, SPECIAL, EXEMPLARY, OR
# CONSEQUENTIAL DAMAGES (INCLUDING, BUT NOT LIMITED TO, PROCUREMENT OF
# SUBSTITUTE GOODS OR SERVICES; LOSS OF USE, DATA, OR PROFITS; OR BUSINESS
# INTERRUPTION) HOWEVER CAUSED AND ON ANY THEORY OF LIABILITY, WHETHER IN
# CONTRACT, STRICT LIABILITY, OR TORT (INCLUDING NEGLIGENCE OR OTHERWISE)
# ARISING IN ANY WAY OUT OF THE USE OF THIS SOFTWARE, EVEN IF ADVISED OF THE
# POSSIBILITY OF SUCH DAMAGE.
#
# The views and conclusions contained in the software and documentation are
# those of the authors and should not be interpreted as representing official
# policies, either expressed or implied, of the FreeBSD Project.
"""
Code for the Equi7 Grid.
"""

import os
import pickle
import copy
import itertools

import numpy as np

from pytileproj.base import TiledProjectionSystem
from pytileproj.base import TiledProjection
from pytileproj.base import TPSProjection
from pytileproj.base import TilingSystem
from pytileproj.base import Tile
from pytileproj.geometry import create_geometry_from_wkt
from geographiclib.geodesic import Geodesic


def _load_static_data(module_path):
    """
    load the data, raise the error if failed to load equi7grid.dat

    Parameters
    ----------
    module_path : string
        mainpath of the Equi7Grid module

    Returns
    -------
    equi7data : dict
        dictionary containing for each subgrid...
            a) the multipolygon 'zone_extent'
            b) the WKT-string 'projection'
            c) the sets for T6/T3/T1-tiles covering land 'coverland'
            d) the Equi7Grid version 'version'

    """
    equi7_data = None
    fname = os.path.join(os.path.dirname(module_path), "data", "equi7grid.dat")
    with open(fname, "rb") as f:
        equi7_data = pickle.load(f)
    return equi7_data


class Equi7Grid(TiledProjectionSystem):
    """
    Equi7Grid class object, inheriting TiledProjectionSystem() from pytileproj.

    Attributes
    ----------
    _static_data  : dict
        dictionary containing for each subgrid...
            a) the multipolygon 'zone_extent'
            b) the WKT-string 'projection'
            c) the sets for T6/T3/T1-tiles covering land 'coverland'
            d) the Equi7Grid version 'version'
    _static_subgrid_ids : list of strings
        lists the acronyms of the 7 (continental) subgrids
    _static_tilecodes : list of strings
        lists the 3 tile acronyms
    _static_sampling : list of int
        lists all allowed grid samplings
    """

    # static attribute
    _static_data = _load_static_data(__file__)
    # sub grid IDs
    _static_subgrid_ids = list(_static_data.keys())
    # supported tile widths (linked to the grid sampling)
    _static_tilecodes = ["T6", "T3", "T1"]
    # supported grid spacing ( = the pixel sampling)
    _static_sampling = [
        1000, 800, 750, 600, 500, 400, 300, 250, 200, 150, 125, 100, 96, 80,
        75, 64, 60, 50, 48, 40, 32, 30, 25, 24, 20, 16, 10, 8, 5, 4, 2, 1
    ]

    def __init__(self, sampling):
        """
        Initialises an Equi7Grid class for a specified sampling.

        Parameters
        ----------
        sampling : int
            the grid sampling = size of pixels; in metres.

        """
        # check if the equi7grid.data have been loaded successfully
        if Equi7Grid._static_data is None:
            raise ValueError("cannot load Equi7Grid ancillary data!")
        # check if sampling is allowed
        if sampling not in Equi7Grid._static_sampling:
            raise ValueError("Sampling {}m is not supported!".format(sampling))

        # initializing
        super(Equi7Grid, self).__init__(sampling, tag='Equi7')
        self.core.projection = 'multiple'

    @staticmethod
    def encode_sampling(sampling):
        """
        provides a string representing the sampling (e.g. for the tilenames)

        Parameters
        ----------
        sampling : int
            the grid sampling = size of pixels; in metres.

        Returns
        -------
        sampling_str : str
            string representing the sampling
        """
        if sampling <= 999:
            sampling_str = str(sampling).rjust(3, '0')
        if sampling >= 1000:
            sampling_str = "".join((str(sampling / 1000.0)[0], 'K', str(sampling / 1000.0)[2]))
        return sampling_str

    @staticmethod
    def decode_sampling(sampling_str):
        """
        converts the string representing the sampling (e.g. from the tilenames)
        to an integer value in metres

        Parameters
        ----------
        sampling_str : str
            string representing the sampling

        Returns
        -------
        sampling : int
            the grid sampling = size of pixels; in metres.
        """
        if len(sampling_str) != 3:
            raise ValueError('Resolution is badly defined!')
        if sampling_str[1] == 'K':
            sampling = int(sampling_str[0]) * 1000 + int(sampling_str[2]) * 100
        else:
            sampling = int(sampling_str)
        return sampling

    def define_subgrids(self):
        """
        Builds the grid's subgrids from a static file.

        Returns
        -------
        subgrids : dict of Equi7Subgrid
            dict of all subgrids of the grid
        """
        subgrids = dict()
        for sg in self._static_subgrid_ids:
            subgrids[sg] = Equi7Subgrid(self.core, sg)
        return subgrids

    def get_tiletype(self, sampling=None):
        """
        Returns the tilecode defined for the grid's sampling

        Parameters
        ----------
        sampling : int, optional
            the grid sampling = size of pixels; in metres.

        Returns
        -------
        tilecode : str
            tilecode (related the tile size of the grid)
        """

        # get the tile code of the grid instance
        if sampling is None:
            return self._get_tiletype()

        sampling = int(sampling)

        # allowing sampling of [1000, 800, 750, 600, 500, 400, 300, 250, 200,
        # 150, 125, 100, 96, 80, 75, 64] metres
        if ((sampling in range(64, 1001)) and (600000 % sampling == 0)):
            tilecode = "T6"
        # allowing sampling of [60, 50, 48, 40, 32, 30, 25, 24, 20] metres
        elif ((sampling in range(20, 61)) and (300000 % sampling == 0)):
            tilecode = "T3"
        # allowing sampling of [16, 10, 8, 5, 4, 2, 1] metres
        elif ((sampling in range(1, 17)) and (100000 % sampling == 0)):
            tilecode = "T1"
        else:
            msg = "Error: Given resolution %d is not supported!" % sampling
            msg += " Supported resolutions: {}".format(str(Equi7Grid._static_sampling))
            raise ValueError(msg)

        return tilecode

    def get_tilesize(self, sampling):
        """
        Return the tile size in metres defined for the grid's sampling

        Parameters
        ----------
        sampling : int
            the grid sampling = size of pixels; in metres.

        Returns
        -------
        xsize, ysize : int
            tile size in x and y direction defined for the grid's sampling

        """
        xsize = {
            'T6': 600000,
            'T3': 300000,
            'T1': 100000
        }[self.get_tiletype(sampling)]
        ysize = {
            'T6': 600000,
            'T3': 300000,
            'T1': 100000
        }[self.get_tiletype(sampling)]
        return xsize, ysize

    def create_tile(self, name):
        """
        shortcut to create_tile, returning a Equi7Tile object

        Parameters
        ----------
        name : str
            name of the tile; e.g EU500M_E012N018T6

        Returns
        -------
        Equi7Tile
            object containing info of the specified tile

        """
        return self.subgrids[name[0:2]].tilesys.create_tile(name)

    def lonlat2ij_in_tile(self, lon, lat, lowerleft=False):
        """
        finds the tile and the pixel indices of a given point in lon-lat-space.
        pixel indices comprise the column and row number (i, j)

        columns go from left to right (easting)
        rows go either
            top to bottom (lowerleft=False)
            bottom to top (lowerleft=True)

        Parameters
        ----------
        lon : number
            longitude coordinate
        lat : number
            latitude coordinate)
        lowerleft : bool, optional
            should the row numbering start at the bottom?
            If yes, it returns lowerleft indices.

        Returns
        -------
        tilename : str
            long form of the tilename containing the lon-lat position
        i : integer
            pixel column number; starts with 0
        j : integer
            pixel row number; starts with 0

        """
        # get the xy-coordinates
        subgrid, x, y = self._lonlat2xy(lon, lat)

        tilename, i, j = self.subgrids[str(subgrid)].tilesys.xy2ij_in_tile(
            x, y, lowerleft=lowerleft)

        return tilename, i, j

    def calc_length_distortion_on_ellipsoid(self, lon, lat):
        """
        function returing the local maximum length distortion k,
        which equals the local areal distortion (as always h=1 for the Azimuthal Equidistant projection)

        Parameters
        ----------
        lon : number
            longitude coordinate
        lat : number
            latitude coordinate)

        Returns
        -------
        k : float
            value of local max lenght distortion = local areal distortion

        """

        # get the subgrid
        sg, _, _ = self.lonlat2xy(lon, lat)

        lon0 = self.subgrids[str(sg)].core.projection.osr_spref.GetProjParm('central_meridian')
        lat0 = self.subgrids[str(sg)].core.projection.osr_spref.GetProjParm('latitude_of_origin')

        # get spherical distance and azimuth between projection centre and point of interest
        geod = Geodesic.WGS84
        gi = geod.Inverse(lat0, lon0, lat, lon)
        c1 = gi['s12']
        az1 = gi['azi1']

        # apply equation for distortion in direction perpendicular to the radius, k:
        # k = c/geod.a / np.sin(c/geod.a)
        k = c1 / geod.a / np.sin(c1 / geod.a)

        return k


class Equi7Subgrid(TiledProjection):
    """
    Equi7Subgrid class object, inheriting TiledProjection() from pytileproj.

    """

    def __init__(self, core, continent):
        """
        Initialises an Equi7Subgrid class for a specified continent.

        Parameters
        ----------
        core : TPSCoreProperty
            defines core parameters of the (sub-) grid
        continent : str
            acronym of the continent, e.g. 'EU' or 'SA'.
        """

        # load WKT string and extent shape
        data = Equi7Grid._static_data[continent]

        _core = copy.copy(core)
        _core.tag = continent
        _core.projection = TPSProjection(wkt=data['wkt'])

        # holds core parameters of the (sub-) grid
        self.core = _core

        # holds name of the subgrid
        self.name = ''.join(('EQUI7_', continent, Equi7Grid.encode_sampling(core.sampling), 'M'))

        # holds the extent of the subgrid in the lonlat-space
        self.polygon_geog = create_geometry_from_wkt(data['zone_extent'], epsg=4326)

        # defines the tilingsystem of the subgrid
        self.tilesys = Equi7TilingSystem(self.core, self.polygon_geog)

        super(Equi7Subgrid, self).__init__(self.core, self.polygon_geog, self.tilesys)

    def calc_length_distortion(self, x, y):
        """
        function returing the local maximum length distortion k,
        which equals the local areal distortion (as always h=1 for the Azimuthal Equidistant projection)

        uses the planar coordinates and is much faster, and allows multiple input values

        Parameters
        ----------
        x : number or list of numbers
            projected x coordinate(s) in metres
        y : number or list of numbers
            projected y coordinate(s) in metres


        Returns
        -------
        k : number or np.array
            value of local max lenght distortion = local areal distortion

        """

        # get the major axis of the used Earth ellipsoid
        ellaxis = Geodesic.WGS84.a

        # get the centre of the subgrid's projection
        fe = self.core.projection.osr_spref.GetProjParm('false_easting')
        fn = self.core.projection.osr_spref.GetProjParm('false_northing')

        # create the distances to the projection centre
        dists = np.sqrt((np.array(x) - fe)**2 + (np.array(y) - fn)**2)

        # apply equation for distortion in direction perpendicular to the radius, k:
        # k = c/geod.a / np.sin(c/geod.a)
        #
        # is it just about the distance to the centre (c), and as are equally long
        # on the ellipsoid and on the projected plane (the core of of AEQD!)
        k = dists / ellaxis / np.sin(dists / ellaxis)

        return k


class Equi7TilingSystem(TilingSystem):
    """
    Equi7TilingSystem class, inheriting TilingSystem() from pytileproj.
    provides methods for queries and handling.
    """

    def __init__(self, core, polygon_geog):
        """
        Initialises an Equi7TilingSystem class for a specified continent.

        Parameters
        ----------
        core : TPSCoreProperty
            defines core parameters of the (sub-) grid
        polygon_geog : OGRGeometry
            geometry defining the extent/outline of the subgrid
        """

        super(Equi7TilingSystem, self).__init__(core, polygon_geog, 0, 0)

        self.msg1 = '"tilename" is not properly defined! Examples: ' \
                    '"{0}{1:03d}M_E012N036{2}" or "E012N036{2}"'.format(
                        self.core.tag, self.core.sampling, self.core.tiletype)
        self.msg2 = 'East and North coordinates of lower-left-pixel ' \
                    'must be multiples of {}00km!'.format(
                        self.core.tile_ysize_m // 100000)
        self.msg3 = 'Tilecode must be one of T6, T3, T1!'

    def create_tile(self, name=None, x=None, y=None):
        """
        Returns a Equi7Tile object

        Parameters
        ----------
        name : str
            name of the tile; e.g EU500M_E012N018T6 or E012N018T6
        x : int
            x (right) coordinate of a pixel located in the desired tile
            must to given together with y
        y : int
            y (up) coordinate of a pixel located in the desired tile
            must to given together with x

        Returns
        -------
        Equi7Tile
            object containing info of the specified tile

        Notes
        -----
        either name, or x and y, must be given.
        """

        # use the x and y coordinates for specifing the tile
        if x is not None and y is not None and name is None:
            llx, lly = self.round_xy2lowerleft(x, y)
        # use the tile name for specifing the tile
        elif name is not None and x is None and y is None:
            llx, lly = self.tilename2lowerleft(name)
        else:
            raise AttributeError('"name" or "x"&"y" must be defined!')

        # get name of tile (assures long-form of tilename, even if short-form
        # is given)
        name = self._encode_tilename(llx, lly)
        # set True if land in the tile
        covers_land = self.check_tile_covers_land(tilename=name)

        return Equi7Tile(self.core, name, llx, lly, covers_land=covers_land)

    def point2tilename(self, x, y, shortform=False):
        """
        Returns the name string of an Equi7Tile in which the point,
        defined by x and y coordinates (in metres), is located.

        Parameters
        ----------
        x : int
            x (right) coordinate in the desired tile
            must to given together with y
        y : int
            y (up) coordinate in the desired tile
            must to given together with x
        shortform : Boolean
            option for giving back the shortform of the tile name
            e.g. 'E012N018T6'.

        Returns
        -------
        str
            the tilename in longform e.g. 'EU500M_E012N018T6'
            or in shortform e.g. 'E012N018T6'.

        """
        llx, lly = self.round_xy2lowerleft(x, y)
        return self._encode_tilename(llx, lly, shortform=shortform)

    def encode_tilename(self, llx, lly, sampling, tilecode, shortform=False):
        """
        Encodes a tilename

        Parameters
        ----------
        llx : int
            Lower-left x coordinate.
        lly : int
            Lower-left y coordinate.
        sampling : int
            the grid sampling = size of pixels; in metres.
        tilecode : str
            tilecode
        shortform : boolean, optional
            return shortform of tilename (default: False).

        Returns
        -------
        str
            the tilename in longform e.g. 'EU500M_E012N018T6'
            or in shortform e.g. 'E012N018T6'.
        """

        # gives long-form of tilename (e.g. "EU500M_E012N018T6")
        tilename = "{}{}M_E{:03d}N{:03d}{}".format(
<<<<<<< HEAD
            self.core.tag, Equi7Grid.encode_sampling(sampling),
            int(llx) // 100000,
            int(lly) // 100000, tilecode)
=======
                        self.core.tag,
                        Equi7Grid.encode_sampling(sampling),
                        int(llx) // 100000,
                        int(lly) // 100000,
                        tilecode)
>>>>>>> 4409791e

        if shortform:
            tilename = self.tilename2short(tilename)

        return tilename

    def _encode_tilename(self, llx, lly, shortform=False):
        """
        Encodes a tilename defined by the lower-left coordinates of the tile,
        using inherent information

        Parameters
        ----------
        llx : int
            lower-left x coordinate.
        lly : int
            lower-left y coordinate.
        shortform : boolean, optional
            return shortform of tilename (default: False).

        Returns
        -------
        str
            the tilename in longform e.g. 'EU500M_E012N018T6'
            or in shortform e.g. 'E012N018T6'.

        """
        return self.encode_tilename(llx,
                                    lly,
                                    self.core.sampling,
                                    self.core.tiletype,
                                    shortform=shortform)

    def tilename2short(self, tilename):
        """
        Converts a tilename in longform to shortform
        e.g. 'EU500M_E012N018T6' --> 'E012N018T6'

        Parameters
        ----------
        tilename : str
            longform of the tilename

        Returns
        -------
        str
            shortform of the tilename

        """
        self.check_tilename(tilename)
        if len(tilename) == 17:
            tilename = tilename[7:]
        return tilename

    def tilename2lowerleft(self, tilename):
        """
        Return the lower-left coordinates of the tile

        Parameters
        ----------
        tilename : str
            the tilename in longform e.g. 'EU500M_E012N018T6'
            or in shortform e.g. 'E012N018T6'.

        Returns
        -------
        llx, lly: int
            lower-left coordinates of the tile
        """
        _, _, _, llx, lly, _ = self.decode_tilename(tilename)
        return llx, lly

    def check_tilename(self, tilename):
        """
        checks if the given tilename is valid

        Parameters
        ----------
        tilename : str
            the tilename in longform e.g. 'EU500M_E012N018T6'
            or in shortform e.g. 'E012N018T6'.

        Returns
        -------
        Boolean
            result of the check
        """

        check = False
        self.decode_tilename(tilename)
        check = True
        return check

    def decode_tilename(self, tilename):
        """
        Returns the information assigned to the tilename

        Parameters
        ----------
        tilename : str
            the tilename in longform e.g. 'EU500M_E012N018T6'
            or in shortform e.g. 'E012N018T6'.

        Returns
        -------
        subgrid_id : str
            ID acronym of the subgrid, e.g. 'EU'
        sampling : int
            the grid sampling = size of pixels; in metres.
        tile_size_m : int
            extent/size of the tile; in metres.
        llx : int
            lower-left x coordinate.
        lly : int
            lower-left y coordinate.
        tilecode : str
            tilecode (related the tile size of the grid)
        """
        tf = self.core.tile_ysize_m // 100000

        # allow short-form of tilename (e.g. "E012N018T6")
        if len(tilename) == 10:
            tile_size_m = int(tilename[-1]) * 100000
            if tile_size_m != self.core.tile_xsize_m:
                raise ValueError(self.msg1)
            llx = int(tilename[1:4])
            if llx % tf:
                raise ValueError(self.msg2)
            lly = int(tilename[5:8])
            if lly % tf:
                raise ValueError(self.msg2)
            tilecode = tilename[-2:]
            if tilecode != self.core.tiletype:
                raise ValueError(self.msg1)
            subgrid_id = self.core.tag
            sampling = self.core.sampling

        # allow long-form of tilename (e.g. "EU500M_E012N018T6")
        elif len(tilename) == 17:
            subgrid_id = tilename[0:2]
            if subgrid_id != self.core.tag:
                raise ValueError(self.msg1)
            sampling = Equi7Grid.decode_sampling(tilename[2:5])
            if sampling != self.core.sampling:
                raise ValueError(self.msg1)
            tile_size_m = int(tilename[-1]) * 100000
            if tile_size_m != self.core.tile_xsize_m:
                raise ValueError(self.msg1)
            llx = int(tilename[8:11])
            if llx % tf:
                raise ValueError(self.msg2)
            lly = int(tilename[12:15])
            if lly % tf:
                raise ValueError(self.msg2)
            tilecode = tilename[-2:]
            if tilecode != self.core.tiletype:
                raise ValueError(self.msg1)

        # wrong length
        else:
            raise ValueError(self.msg1)

        return subgrid_id, sampling, tile_size_m, llx * 100000, lly * 100000, tilecode

    def get_congruent_tiles_from_tilename(self,
                                          tilename,
                                          target_sampling=None,
                                          target_tiletype=None):
        """
        finds the "family tiles", which share a congruent or partial overlap,
        but with different sampling and tilecode

        Parameters
        ----------
        tilename : str
            the tilename in longform e.g. 'EU500M_E012N018T6'
            or in shortform e.g. 'E012N018T6'.
        target_sampling : int
            the sampling of the target grid system
        target_tiletype : string
            tilecode string

        Returns
        -------
        list
            list of found tiles
            for smaller tiles: tiles contained in tile with 'tilename'
            for larger tiles: the tile overlap the with 'tilename'

        Notes
        -----
        Either the sampling or tilecode should be given.
        But if both are given, the sampling will be used.
        """

        # return tilenames in shortform or longform?
        if target_sampling is None:
            shortform = True
        else:
            shortform = False

        # check search input
        if target_sampling is not None and target_tiletype is None:
            sampling = target_sampling
        if target_sampling is None and target_tiletype is not None:
            if target_tiletype == 'T1':
                sampling = 10
            elif target_tiletype == 'T3':
                sampling = 20
            elif target_tiletype == 'T6':
                sampling = 500
            else:
                raise ValueError(self.msg3)
        if target_sampling is not None and target_tiletype is not None:
            sampling = target_sampling

        # grid of the searched tiles
        target_grid = Equi7Grid(sampling=sampling)
        target_tiletype = target_grid.core.tiletype
        target_tilesize = target_grid.core.tile_xsize_m

        # features of the input tile(name)
        _, src_sampling, src_tile_size_m, src_llx, src_lly, src_tiletype = \
            self.decode_tilename(tilename)

        # overlapping tiles
        family_tiles = list()

        # for larger tiles
        if target_tiletype >= src_tiletype:
            t_east = (src_llx // target_tilesize) * target_tilesize
            t_north = (src_lly // target_tilesize) * target_tilesize
            name = target_grid.subgrids[self.core.tag].\
                                tilesys.encode_tilename(t_east, t_north,
                                                        sampling,
                                                        target_tiletype,
                                                        shortform=shortform)
            family_tiles.append(name)

        # for smaller tiles
        else:
            n = int(src_tile_size_m // target_tilesize)
            for x, y in itertools.product(range(n), range(n)):
                s_east = (src_llx + x * target_tilesize)
                s_north = (src_lly + y * target_tilesize)
                name = target_grid.subgrids[self.core.tag].\
                                tilesys.encode_tilename(s_east, s_north,
                                                        sampling,
                                                        target_tiletype,
                                                        shortform=shortform)
                family_tiles.append(name)

        return family_tiles

    def check_tile_covers_land(self, tilename=None):
        """
        checks if a tile covers land

        Parameters
        ----------
        tilename : str
            the tilename in longform e.g. 'EU500M_E012N018T6'

        Returns
        -------
        Boolean
        """
        land_tiles = self.list_tiles_covering_land()
        if self.check_tilename(tilename):
            tilename = self.tilename2short(tilename)
            return tilename in land_tiles

    def list_tiles_covering_land(self):
        """
        Returns a list of all tiles in the subgrid covering land

        Returns
        -------
        list
            list containing land tiles
        """

        land_tiles = Equi7Grid._static_data[self.core.tag]["coverland"][
            self.core.tiletype]
        return list(land_tiles)


class Equi7Tile(Tile):
    """
    The Equi7Tile class, inheriting Tile() from pytileproj.

    A tile in the Equi7Grid system, holding characteristics of the tile.
    """

    def __init__(self, core, name, xll, yll, covers_land):
        super(Equi7Tile, self).__init__(core, name, xll, yll)
        self.covers_land = covers_land

    @property
    def shortname(self):
        return self.name[7:]<|MERGE_RESOLUTION|>--- conflicted
+++ resolved
@@ -545,17 +545,11 @@
 
         # gives long-form of tilename (e.g. "EU500M_E012N018T6")
         tilename = "{}{}M_E{:03d}N{:03d}{}".format(
-<<<<<<< HEAD
-            self.core.tag, Equi7Grid.encode_sampling(sampling),
-            int(llx) // 100000,
-            int(lly) // 100000, tilecode)
-=======
                         self.core.tag,
                         Equi7Grid.encode_sampling(sampling),
                         int(llx) // 100000,
                         int(lly) // 100000,
                         tilecode)
->>>>>>> 4409791e
 
         if shortform:
             tilename = self.tilename2short(tilename)
